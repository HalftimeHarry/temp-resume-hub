--- conflicted
+++ resolved
@@ -198,19 +198,11 @@
         <CardTitle class="text-lg">Filters</CardTitle>
       </CardHeader>
       <CardContent>
-<<<<<<< HEAD
-        <div class="grid grid-cols-1 md:grid-cols-3 gap-4">
-          <div id="category-select-container">
-            <label for="category-select" class="text-sm font-medium mb-2 block">Category</label>
-            <Select value={filters.category || ''} onValueChange={(value) => updateFilter('category', value || undefined)}>
-              <SelectTrigger id="category-select">
-=======
         <div class="grid grid-cols-1 md:grid-cols-4 gap-4">
           <div>
             <label for="category-filter" class="text-sm font-medium mb-2 block">Category</label>
-            <Select value={$filters.category || ''} onValueChange={(value) => updateFilter('category', value || undefined)}>
+            <Select value={filters.category || ''} onValueChange={(value) => updateFilter('category', value || undefined)}>
               <SelectTrigger id="category-filter">
->>>>>>> 4364e51a
                 <SelectValue placeholder="All Categories" />
               </SelectTrigger>
               <SelectContent>
@@ -222,17 +214,10 @@
             </Select>
           </div>
           
-<<<<<<< HEAD
-          <div id="type-select-container">
-            <label for="type-select" class="text-sm font-medium mb-2 block">Type</label>
-            <Select value={filters.isPremium?.toString() || ''} onValueChange={(value) => updateFilter('isPremium', value === 'true' ? true : value === 'false' ? false : undefined)}>
-              <SelectTrigger id="type-select">
-=======
           <div>
             <label for="type-filter" class="text-sm font-medium mb-2 block">Type</label>
-            <Select value={$filters.isPremium?.toString() || ''} onValueChange={(value) => updateFilter('isPremium', value === 'true' ? true : value === 'false' ? false : undefined)}>
+            <Select value={filters.isPremium?.toString() || ''} onValueChange={(value) => updateFilter('isPremium', value === 'true' ? true : value === 'false' ? false : undefined)}>
               <SelectTrigger id="type-filter">
->>>>>>> 4364e51a
                 <SelectValue placeholder="All Types" />
               </SelectTrigger>
               <SelectContent>
@@ -243,11 +228,9 @@
             </Select>
           </div>
           
-<<<<<<< HEAD
-=======
           <div>
             <label for="rating-filter" class="text-sm font-medium mb-2 block">Rating</label>
-            <Select value={$filters.rating?.toString() || ''} onValueChange={(value) => updateFilter('rating', value ? parseFloat(value) : undefined)}>
+            <Select value={filters.rating?.toString() || ''} onValueChange={(value) => updateFilter('rating', value ? parseFloat(value) : undefined)}>
               <SelectTrigger id="rating-filter">
                 <SelectValue placeholder="Any Rating" />
               </SelectTrigger>
@@ -260,7 +243,6 @@
             </Select>
           </div>
           
->>>>>>> 4364e51a
           <div class="flex items-end">
             <Button variant="outline" size="sm" on:click={clearFilters} class="w-full">
               Clear Filters
